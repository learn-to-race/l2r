# ========================================================================= #
# Filename:                                                                 #
#    random.py                                                              #
#                                                                           #
# Description:                                                              # 
#    an agent that randomly chooses actions                                 #
# ========================================================================= #
import torch
import torch.nn as nn
import torch.optim as optim

import pdb as pdb

from core.templates import AbstractAgent
from envs.env import RacingEnv

from baselines.il.il_model import CILModel

DEVICE = "cuda" if torch.cuda.is_available() else "cpu"
DEVICE

class ILAgent(AbstractAgent):
    """Reinforcement learning agent that simply chooses random actions.

    :param training_kwargs: training keyword arguments
    :type training_kwargs: dict
    """
    def __init__(self, model_params, training_kwargs):
        self.num_episodes = training_kwargs['num_episodes']
        
        self.model = CILModel(model_params)    
        # self.model = self.model.to(DEVICE)

        self.optimizer = optim.Adam(self.model.parameters(), lr=training_kwargs['learning_rate'])
        self.mseLoss = nn.MSELoss()
<<<<<<< HEAD
=======
        self.model = self.model.to(DEVICE)
        self.save_path = training_kwargs['save_path']
>>>>>>> bc48642d85a9c430c93cab44bcc7b96c22afae29

    def select_action(self, x, a):
        """Select an action
        """
        out = self.model(x, a)
        return out

    def il_train(self, data_loader, **il_kwargs):

        n_epochs = il_kwargs['n_epochs']
        eval_every = il_kwargs['eval_every']

        for i in range(n_epochs):
            for imgs, sensors, target in data_loader:
                '''
                Input for NN:
                    imgs: n x 3 x H x W
                    sensors: n x Dim 
                Target: n x 2 
                '''

                imgs, sensors, target = imgs.type(torch.FloatTensor).to(DEVICE), \
                        sensors.to(DEVICE), target.to(DEVICE) 
                
                #imgs = imgs.transpose(1, 3) # B x 3 x 512 x 384 

                # The output(branches) is a list of 5 branches results, each branch is with size [120,3]
                self.model.zero_grad()
                
                ##TODO: Match I/O
                out = self.model(imgs, sensors)
                
                loss = self.mseLoss(out, target)
                loss.backward()
                self.optimizer.step()
            
            if (i+1)%eval_every == 0:
<<<<<<< HEAD
                print("Eval / save")
                #self.eval()
                self.save_model(episode)

=======
                # self.eval()
                self.save_model(i)
>>>>>>> bb670da4

    def eval(self):
        """
        evaluate the agent
        """
        model_cpu = self.model.cpu()

        for e in range(self.num_episodes):
            print('='*10+f' Episode {e+1} of {self.num_episodes} '+'='*10)
            ep_reward, ep_timestep, best_ep_reward = 0, 0, 0
            obs = self.env.reset()
            obs, reward, done, info = self.env.step([0, 1])

            while not done:
                (sensor, img) = obs
                img = torch.FloatTensor(img).unsqueeze(0).transpose(1, 3) # 1 x 3 x 512 x 384 
                action = model_cpu(img, torch.FloatTensor(sensor).unsqueeze(0))
                #pdb.set_trace() 
                action = torch.clamp(action, -1, 1)
                obs, reward, done, info = self.env.step(action.squeeze(0).detach().numpy())
                ep_reward += reward
                ep_timestep += 1
            
            # Save if best (or periodically)
                if (ep_reward > best_ep_reward and ep_reward > 250):
                    print(f'New best episode reward of {round(ep_reward,1)}!')
                    best_ep_reward = ep_reward
#                    path_name = f'{save_path}il_episode_{e}.pt'
#                    torch.save(self.model, path_name)

            print(f'Completed episode with total reward: {ep_reward}')
            print(f'Episode info: {info}\n')


<<<<<<< HEAD
    def save_model(self, episode):
            path_name = f'{self.save_path}/il_episode_{episode}.pt'
            torch.save(self.model.state_dict(), path_name)
    
=======
    def save_model(self, e):
        path_name = f'{save_path}il_episode_{e}.pt'
        torch.save(self.model, path_name)


>>>>>>> bb670da4
    def create_env(self, env_kwargs, sim_kwargs):
        """Instantiate a racing environment

        :param env_kwargs: environment keyword arguments
        :type env_kwargs: dict
        :param sim_kwargs: simulator setting keyword arguments
        :type sim_kwargs: dict
        """
        self.env = RacingEnv(
            max_timesteps=env_kwargs['max_timesteps'],
            obs_delay=env_kwargs['obs_delay'],
            not_moving_timeout=env_kwargs['not_moving_timeout'],
            controller_kwargs=env_kwargs['controller_kwargs'],
            reward_pol=env_kwargs['reward_pol'],
            reward_kwargs=env_kwargs['reward_kwargs'],
            action_if_kwargs=env_kwargs['action_if_kwargs'],
            camera_if_kwargs=env_kwargs['camera_if_kwargs'],
            pose_if_kwargs=env_kwargs['pose_if_kwargs'],
            logger_kwargs=env_kwargs['pose_if_kwargs']
        )

        self.env.make(
            level=sim_kwargs['racetrack'],
            multimodal=env_kwargs['multimodal'],
            driver_params=sim_kwargs['driver_params'],
            camera_params=sim_kwargs['camera_params'],
            sensors=sim_kwargs['active_sensors']
        )<|MERGE_RESOLUTION|>--- conflicted
+++ resolved
@@ -33,11 +33,8 @@
 
         self.optimizer = optim.Adam(self.model.parameters(), lr=training_kwargs['learning_rate'])
         self.mseLoss = nn.MSELoss()
-<<<<<<< HEAD
-=======
         self.model = self.model.to(DEVICE)
         self.save_path = training_kwargs['save_path']
->>>>>>> bc48642d85a9c430c93cab44bcc7b96c22afae29
 
     def select_action(self, x, a):
         """Select an action
@@ -62,7 +59,9 @@
                 imgs, sensors, target = imgs.type(torch.FloatTensor).to(DEVICE), \
                         sensors.to(DEVICE), target.to(DEVICE) 
                 
-                #imgs = imgs.transpose(1, 3) # B x 3 x 512 x 384 
+                imgs = imgs.transpose(2, 3) # B x 3 x 512 x 384
+
+                pdb.set_trace()
 
                 # The output(branches) is a list of 5 branches results, each branch is with size [120,3]
                 self.model.zero_grad()
@@ -75,20 +74,16 @@
                 self.optimizer.step()
             
             if (i+1)%eval_every == 0:
-<<<<<<< HEAD
                 print("Eval / save")
-                #self.eval()
-                self.save_model(episode)
-
-=======
-                # self.eval()
+                self.eval()
                 self.save_model(i)
->>>>>>> bb670da4
 
     def eval(self):
         """
         evaluate the agent
         """
+        print("Model evaluation")
+
         model_cpu = self.model.cpu()
 
         for e in range(self.num_episodes):
@@ -101,7 +96,6 @@
                 (sensor, img) = obs
                 img = torch.FloatTensor(img).unsqueeze(0).transpose(1, 3) # 1 x 3 x 512 x 384 
                 action = model_cpu(img, torch.FloatTensor(sensor).unsqueeze(0))
-                #pdb.set_trace() 
                 action = torch.clamp(action, -1, 1)
                 obs, reward, done, info = self.env.step(action.squeeze(0).detach().numpy())
                 ep_reward += reward
@@ -111,25 +105,17 @@
                 if (ep_reward > best_ep_reward and ep_reward > 250):
                     print(f'New best episode reward of {round(ep_reward,1)}!')
                     best_ep_reward = ep_reward
-#                    path_name = f'{save_path}il_episode_{e}.pt'
-#                    torch.save(self.model, path_name)
+                    path_name = f'{self.save_path}il_episode_{e}_best.pt'
+                    torch.save(self.model.state_dict(), path_name)
 
             print(f'Completed episode with total reward: {ep_reward}')
             print(f'Episode info: {info}\n')
 
 
-<<<<<<< HEAD
-    def save_model(self, episode):
-            path_name = f'{self.save_path}/il_episode_{episode}.pt'
-            torch.save(self.model.state_dict(), path_name)
-    
-=======
     def save_model(self, e):
-        path_name = f'{save_path}il_episode_{e}.pt'
-        torch.save(self.model, path_name)
+        path_name = f'{self.save_path}il_episode_{e}.pt'
+        torch.save(self.model.state_dict(), path_name)
 
-
->>>>>>> bb670da4
     def create_env(self, env_kwargs, sim_kwargs):
         """Instantiate a racing environment
 
