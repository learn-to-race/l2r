# ========================================================================= #
# Filename:                                                                 #
#    il.py                                                                  #
#                                                                           #
<<<<<<< HEAD
# Description:                                                              # 
#    imitation learning agent                                               #
=======
# Description:                                                              #
#    an agent that randomly chooses actions                                 #
>>>>>>> 37c392a5
# ========================================================================= #
import torch
import torch.nn as nn
import torch.optim as optim
from torchvision import transforms

from core.templates import AbstractAgent
from envs.env import RacingEnv

from baselines.il.il_model import CILModel

DEVICE = "cuda" if torch.cuda.is_available() else "cpu"
DEVICE


class ILAgent(AbstractAgent):
    """Reinforcement learning agent that simply chooses random actions.

    :param training_kwargs: training keyword arguments
    :type training_kwargs: dict
    """

    def __init__(self, model_params, training_kwargs):
        self.num_episodes = training_kwargs['num_episodes']
        self.normalize = transforms.Normalize((125.61341389, 118.31236235, 114.9765454),
                                              (68.98788514, 64.9655252, 64.56587821))

        self.model = CILModel(model_params)
        # self.model = self.model.to(DEVICE)
<<<<<<< HEAD
        self.optimizer = optim.Adam(self.model.parameters(), lr=training_kwargs['learning_rate'])
        self.mseLoss = nn.MSELoss()
=======

        self.optimizer = optim.Adam(self.model.parameters(),
                                    lr=training_kwargs['learning_rate'])
        self.mseLoss = nn.MSELoss()

>>>>>>> 37c392a5
        self.model = self.model.to(DEVICE)
        self.save_path = training_kwargs['save_path']
        self.checkpoint_name = training_kwargs['checkpoint']

        if training_kwargs['inference_only']:
            self.model.eval()

    def select_action(self, x, a):
        """Select an action
        """
        out = self.model(x, a)
        return out

    def il_train(self, data_loader, **il_kwargs):

        n_epochs = il_kwargs['n_epochs']
        eval_every = il_kwargs['eval_every']

        for i in range(n_epochs):

            print('Training: epoch {}'.format(i))

            for imgs, sensors, target in data_loader:
                '''
                Input for NN:
                    imgs: n x 3 x H x W
                    sensors: n x Dim
                Target: n x 2
                '''

                imgs, sensors, target = imgs.transpose(2, 3).type(torch.FloatTensor).to(DEVICE), \
                    sensors.to(DEVICE), target.to(DEVICE)

                assert imgs.shape == torch.Size(
                    [imgs.shape[0], 3, 512, 384]), "FATAL: unexpectd image shape"

                # The output(branches) is a list of 5 branches results, each branch is with size [120,3]
                self.model.zero_grad()

                # TODO: Match I/O
                out = self.model(imgs, sensors)

                loss = self.mseLoss(out, target)
                loss.backward()
                self.optimizer.step()

            if (i + 1) % eval_every == 0:
                print('Eval / save, eval_every: {}'.format(eval_every))
                # self.eval()
                self.save_model(i)

    def eval(self):
        """
        evaluate the agent
        """
        print("Model evaluation")

        model_cpu = self.model.cpu()

        for e in range(self.num_episodes):
            print('=' * 10 + f' Episode {e+1} of {self.num_episodes} ' + '=' * 10)
            ep_reward, ep_timestep, best_ep_reward = 0, 0, 0
            obs = self.env.reset()
            obs, reward, done, info = self.env.step([0, 1])

            while not done:
                (sensor, img) = obs
<<<<<<< HEAD
                img = torch.FloatTensor(img).unsqueeze(0).transpose(1, 3) # 1 x 3 x 512 x 384 
                pdb.set_trace() 
                action = model_cpu(img, torch.FloatTensor(sensor).unsqueeze(0))
=======
                img = torch.FloatTensor(img).unsqueeze(
                    0).transpose(1, 3)  # 1 x 3 x 512 x 384

>>>>>>> 37c392a5
                img = self.normalize(img)
                action = model_cpu(img, torch.FloatTensor(sensor).unsqueeze(0))
                action = torch.clamp(action, -1, 1)
                obs, reward, done, info = self.env.step(
                    action.squeeze(0).detach().numpy())
                ep_reward += reward
                ep_timestep += 1

            # Save if best (or periodically)
                if (ep_reward > best_ep_reward and ep_reward > 250):
                    print(f'New best episode reward of {round(ep_reward,1)}!')
                    best_ep_reward = ep_reward
                    path_name = f'{self.save_path}il_episode_{e}_best.pt'
                    torch.save(self.model.state_dict(), path_name)

            print(f'Completed episode with total reward: {ep_reward}')
            print(f'Episode info: {info}\n')

    def save_model(self, e):
        path_name = f'{self.save_path}il_episode_{e}.pt'
        torch.save(self.model.state_dict(), path_name)

    def load_model(self):
        path = f'{self.save_path}{self.checkpoint_name}'
        self.model.load_state_dict(torch.load(path))

    def create_env(self, env_kwargs, sim_kwargs):
        """Instantiate a racing environment

        :param env_kwargs: environment keyword arguments
        :type env_kwargs: dict
        :param sim_kwargs: simulator setting keyword arguments
        :type sim_kwargs: dict
        """
        self.env = RacingEnv(
            max_timesteps=env_kwargs['max_timesteps'],
            obs_delay=env_kwargs['obs_delay'],
            not_moving_timeout=env_kwargs['not_moving_timeout'],
            controller_kwargs=env_kwargs['controller_kwargs'],
            reward_pol=env_kwargs['reward_pol'],
            reward_kwargs=env_kwargs['reward_kwargs'],
            action_if_kwargs=env_kwargs['action_if_kwargs'],
            camera_if_kwargs=env_kwargs['camera_if_kwargs'],
            pose_if_kwargs=env_kwargs['pose_if_kwargs'],
            logger_kwargs=env_kwargs['pose_if_kwargs']
        )

        self.env.make(
            level=sim_kwargs['racetrack'],
            multimodal=env_kwargs['multimodal'],
            driver_params=sim_kwargs['driver_params'],
            camera_params=sim_kwargs['camera_params'],
            sensors=sim_kwargs['active_sensors']
        )<|MERGE_RESOLUTION|>--- conflicted
+++ resolved
@@ -2,13 +2,8 @@
 # Filename:                                                                 #
 #    il.py                                                                  #
 #                                                                           #
-<<<<<<< HEAD
 # Description:                                                              # 
 #    imitation learning agent                                               #
-=======
-# Description:                                                              #
-#    an agent that randomly chooses actions                                 #
->>>>>>> 37c392a5
 # ========================================================================= #
 import torch
 import torch.nn as nn
@@ -33,21 +28,14 @@
 
     def __init__(self, model_params, training_kwargs):
         self.num_episodes = training_kwargs['num_episodes']
-        self.normalize = transforms.Normalize((125.61341389, 118.31236235, 114.9765454),
-                                              (68.98788514, 64.9655252, 64.56587821))
+        self.normalize = transforms.Normalize((125.6134, 118.3124, 114.97655),
+                                              (68.9879, 64.9655, 64.5659))
 
         self.model = CILModel(model_params)
         # self.model = self.model.to(DEVICE)
-<<<<<<< HEAD
-        self.optimizer = optim.Adam(self.model.parameters(), lr=training_kwargs['learning_rate'])
-        self.mseLoss = nn.MSELoss()
-=======
-
         self.optimizer = optim.Adam(self.model.parameters(),
                                     lr=training_kwargs['learning_rate'])
         self.mseLoss = nn.MSELoss()
-
->>>>>>> 37c392a5
         self.model = self.model.to(DEVICE)
         self.save_path = training_kwargs['save_path']
         self.checkpoint_name = training_kwargs['checkpoint']
@@ -115,15 +103,8 @@
 
             while not done:
                 (sensor, img) = obs
-<<<<<<< HEAD
-                img = torch.FloatTensor(img).unsqueeze(0).transpose(1, 3) # 1 x 3 x 512 x 384 
-                pdb.set_trace() 
-                action = model_cpu(img, torch.FloatTensor(sensor).unsqueeze(0))
-=======
                 img = torch.FloatTensor(img).unsqueeze(
                     0).transpose(1, 3)  # 1 x 3 x 512 x 384
-
->>>>>>> 37c392a5
                 img = self.normalize(img)
                 action = model_cpu(img, torch.FloatTensor(sensor).unsqueeze(0))
                 action = torch.clamp(action, -1, 1)
@@ -132,7 +113,7 @@
                 ep_reward += reward
                 ep_timestep += 1
 
-            # Save if best (or periodically)
+                # Save if best (or periodically)
                 if (ep_reward > best_ep_reward and ep_reward > 250):
                     print(f'New best episode reward of {round(ep_reward,1)}!')
                     best_ep_reward = ep_reward
